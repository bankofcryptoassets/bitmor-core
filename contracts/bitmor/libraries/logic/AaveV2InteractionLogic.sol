--- conflicted
+++ resolved
@@ -93,11 +93,7 @@
     address recipient,
     uint256 repaymentAmount
   ) internal returns (uint256 finalAmountRepaid, uint256 amountWithdrawn) {
-<<<<<<< HEAD
-    finalAmountRepaid = ILendingPool(bitmorPool).repay(debtAsset, MAX_U256, RATE_MODE, lsa);
-=======
-    finalAmountRepaid = ILendingPool(aaveV2Pool).repay(debtAsset, repaymentAmount, RATE_MODE, lsa);
->>>>>>> 6ee92829
+    finalAmountRepaid = ILendingPool(bitmorPool).repay(debtAsset, repaymentAmount, RATE_MODE, lsa);
 
     // LSA calls bitmorPool.withdraw(cbBTC, amount, recipient)
     // This will:
